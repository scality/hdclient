---
name: tests

on:
  push:
    branches-ignore:
    - development/**
    - q/*/**

jobs:
  test:
    runs-on: ubuntu-latest
    steps:
    - name: Checkout
<<<<<<< HEAD
      uses: actions/checkout@v3
    - uses: actions/setup-node@v3
=======
      uses: actions/checkout@v4
    - uses: actions/setup-node@v4
>>>>>>> 9755d806
      with:
        node-version: '16'
        cache: 'npm'
    - name: install dependencies
      run: |
        npm --verbose install
        npm --verbose install --only=dev
    - name: audit installed packages
      run: npm audit --only=prod --production
    - name: verify build
      run: npm run build
    - name: JSDoc
      run: npm run jsdoc
    - name: unit, functional tests with coverage
      run: npm run coverage
    - name: "Prepare artifacts"
      run: |
        set -xv
        mkdir artifacts
        cp -a docs artifacts/
        cp -a coverage artifacts/
<<<<<<< HEAD
    - uses: actions/upload-artifact@v3
=======
    - uses: actions/upload-artifact@v4
>>>>>>> 9755d806
      with:
        name: artifacts
        path: artifacts<|MERGE_RESOLUTION|>--- conflicted
+++ resolved
@@ -12,13 +12,8 @@
     runs-on: ubuntu-latest
     steps:
     - name: Checkout
-<<<<<<< HEAD
-      uses: actions/checkout@v3
-    - uses: actions/setup-node@v3
-=======
       uses: actions/checkout@v4
     - uses: actions/setup-node@v4
->>>>>>> 9755d806
       with:
         node-version: '16'
         cache: 'npm'
@@ -40,11 +35,7 @@
         mkdir artifacts
         cp -a docs artifacts/
         cp -a coverage artifacts/
-<<<<<<< HEAD
-    - uses: actions/upload-artifact@v3
-=======
     - uses: actions/upload-artifact@v4
->>>>>>> 9755d806
       with:
         name: artifacts
         path: artifacts