--- conflicted
+++ resolved
@@ -12,11 +12,7 @@
     name: preliminary-checks
     runs-on: ubuntu-latest
     steps:
-<<<<<<< HEAD
-      - uses: actions/checkout@v3
-=======
       - uses: actions/checkout@v4
->>>>>>> 9755d806
       - name: Ensure version is properly set
         run: |
           test "$(npm -s run get-version)" = "${{ github.event.inputs.tag }}"
@@ -29,11 +25,7 @@
     steps:
       - uses: actions/checkout@v3
       # Setup .npmrc file to publish to GitHub Packages
-<<<<<<< HEAD
-      - uses: actions/setup-node@v3
-=======
       - uses: actions/setup-node@v4
->>>>>>> 9755d806
         with:
           node-version: '16'
           registry-url: 'https://npm.pkg.github.com'
